--- conflicted
+++ resolved
@@ -950,43 +950,8 @@
           </div>
         ) : (
           <>
-<<<<<<< HEAD
-            {messages.length === 0 && (
-              <>
-                <div
-                  className={`border-t ${isDarkMode ? 'border-sky-900' : 'border-sky-100'} mb-2 p-2 shadow-sm backdrop-blur-sm`}>
-                  <ChatInput
-                    onSendMessage={handleSendMessage}
-                    onStopTask={handleStopTask}
-                    onMicClick={handleMicClick}
-                    isRecording={isRecording}
-                    isProcessingSpeech={isProcessingSpeech}
-                    disabled={!inputEnabled || isHistoricalSession}
-                    showStopButton={showStopButton}
-                    setContent={setter => {
-                      setInputTextRef.current = setter;
-                    }}
-                    isDarkMode={isDarkMode}
-                  />
-                </div>
-                <div className="flex-1 overflow-y-auto">
-                  <BookmarkList
-                    bookmarks={favoritePrompts}
-                    onBookmarkSelect={handleBookmarkSelect}
-                    onBookmarkUpdateTitle={handleBookmarkUpdateTitle}
-                    onBookmarkDelete={handleBookmarkDelete}
-                    onBookmarkReorder={handleBookmarkReorder}
-                    onBookmarkAdd={handleBookmarkAdd}
-                    isDarkMode={isDarkMode}
-                  />
-                </div>
-              </>
-            )}
-            {messages.length > 0 && (
-=======
             {/* Show loading state while checking model configuration */}
             {hasConfiguredModels === null && (
->>>>>>> 79dbca92
               <div
                 className={`flex-1 flex items-center justify-center p-8 ${isDarkMode ? 'text-sky-300' : 'text-sky-600'}`}>
                 <div className="text-center">
@@ -1058,6 +1023,7 @@
                         onBookmarkUpdateTitle={handleBookmarkUpdateTitle}
                         onBookmarkDelete={handleBookmarkDelete}
                         onBookmarkReorder={handleBookmarkReorder}
+                        onBookmarkAdd={handleBookmarkAdd}
                         isDarkMode={isDarkMode}
                       />
                     </div>
